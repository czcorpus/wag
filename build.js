--- conflicted
+++ resolved
@@ -103,31 +103,4 @@
 
 export function loadConf(path) {
     return JSON.parse(fs.readFileSync(path, 'utf-8'));
-<<<<<<< HEAD
-};
-
-
-export function createBabelOptions(env) {
-    return {
-        presets: [
-            ["@babel/env", { modules: false, targets: {node: 'current'} }],
-            "@babel/react",
-            "@babel/typescript"
-        ],
-        plugins: [
-            [
-                "babel-plugin-styled-components",
-                {
-                    ssr: true,
-                    displayNames: env === 'development'
-                }
-            ],
-            "@babel/proposal-class-properties",
-            "@babel/proposal-object-rest-spread",
-            "@babel/plugin-syntax-dynamic-import",
-            "babel-plugin-dynamic-import-webpack"
-        ]
-    };
-=======
->>>>>>> 80e07610
 };