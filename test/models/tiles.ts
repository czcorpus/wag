--- conflicted
+++ resolved
@@ -23,11 +23,7 @@
 
 import { WdglanceTilesModel, WdglanceTilesState, TileResultFlag } from '../../src/js/models/tiles.js';
 import { Actions } from '../../src/js/models/actions.js';
-<<<<<<< HEAD
-import { Observable, of, throwError } from 'rxjs';
-=======
 import { Observable, of as rxOf, throwError } from 'rxjs';
->>>>>>> 80e07610
 import { SystemMessageType } from '../../src/js/types.js';
 
 
@@ -175,11 +171,7 @@
         });
 
         it('tests tile help side effect correct url', function (done) {
-<<<<<<< HEAD
-            setupModel({tileProps: [{helpURL: 'somewhere'}]}, of('<div/>'))
-=======
             setupModel({tileProps: [{helpURL: 'somewhere'}]}, rxOf('<div/>'))
->>>>>>> 80e07610
             .checkState(
                 {name: Actions.ShowTileHelp.name, payload: {tileId: 0}},
                 Actions.LoadTileHelpDone.name,
@@ -370,11 +362,7 @@
 
     describe('group help', function () {
         it('starts showing group help', function (done) {
-<<<<<<< HEAD
-            setupModel({}, of('<div/>'))
-=======
             setupModel({}, rxOf('<div/>'))
->>>>>>> 80e07610
             .checkState(
                 {name: Actions.ShowGroupHelp.name, payload: {groupIdx: 1, url: 'somewhere'}},
                 Actions.ShowGroupHelp.name,
@@ -401,11 +389,7 @@
         });
 
         it('tests showing group help side effect successfull', function (done) {
-<<<<<<< HEAD
-            setupModel({}, of('<div/>'))
-=======
             setupModel({}, rxOf('<div/>'))
->>>>>>> 80e07610
             .checkState(
                 {name: Actions.ShowGroupHelp.name, payload: {groupIdx: 1, url: 'somewhere'}},
                 Actions.ShowGroupHelpDone.name,
