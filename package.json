{
  "name": "wag",
  "type": "module",
  "version": "0.8.0-beta",
  "description": "Word At a Glance",
  "main": "index.js",
  "scripts": {
<<<<<<< HEAD
    "test": "TS_NODE_COMPILER_OPTIONS='{\"module\":\"node16\", \"target\":\"es2018\"}' NODE_ENV=test node --loader ts-node/esm node_modules/mocha/bin/mocha.js --require ts-node/register './test/**/*.ts'",
=======
    "test": "NODE_ENV=test tsx --tsconfig tsconfig.test.json node_modules/mocha/bin/mocha.js './test/**/*.ts'",
>>>>>>> 80e07610
    "start": "launch"
  },
  "author": "",
  "license": "Apache-2.0",
  "repository": {
    "type": "git",
    "url": "https://github.com/czcorpus/wag"
  },
  "sideEffects": false,
  "devDependencies": {
    "@swc/cli": "^0.6.0",
<<<<<<< HEAD
    "@swc/core": "^1.10.7",
    "swc-loader": "^0.2.6",
=======
    "@swc/core": "^1.11.1",
    "@swc/plugin-styled-components": "^7.0.0",
>>>>>>> 80e07610
    "@types/chai": "^4.3.3",
    "@types/mocha": "^9.1.1",
    "@types/sinon": "^10.0.13",
    "ajv-cli": "^5.0.0",
    "chai": "^4.3.6",
    "clean-webpack-plugin": "^4.0.0",
    "file-loader": "^6.2.0",
    "merge": "~2.1.1",
    "mocha": "^11.1.0",
    "mock-xmlhttprequest": "^7.0.4",
    "null-loader": "^4.0.1",
    "path-browserify": "^1.0.1",
    "progress-bar-webpack-plugin": "^2.1.0",
    "script-launcher": "^1.37.3",
    "sinon": "11.1.2",
    "source-map-loader": "^4.0.1",
    "swc-loader": "^0.2.6",
    "terser-webpack-plugin": "^5.3.6",
<<<<<<< HEAD
    "ts-node": "^10.9.2",
=======
    "tsx": "^4.19.3",
>>>>>>> 80e07610
    "typescript": "^5.7.3",
    "typescript-json-schema": "^0.54.0",
    "webpack": "^5.98.0",
    "webpack-cli": "^6.0.1",
    "webpack-dev-server": "^5.2.0",
    "webpack-merge": "^6.0.1",
    "webpack-node-externals": "^3.0.0"
  },
  "dependencies": {
    "@types/d3": "^7.4.0",
    "@types/react": "^19.0.0",
    "@types/react-dom": "^19.0.0",
    "@types/sanitize-html": "^2.9.0",
    "@types/sax": "^1.2.4",
    "@types/sqlite3": "^3.1.8",
    "@types/styled-components": "^5.1.34",
    "ajv": "^8.17.1",
<<<<<<< HEAD
    "axios": "^1.3.4",
=======
    "axios": "^1.7.9",
>>>>>>> 80e07610
    "buffer": "^6.0.3",
    "cnc-tskit": "^1.8.2",
    "cookie-parser": "^1.4.6",
    "d3": "^7.8.2",
    "express": "^4.18.2",
<<<<<<< HEAD
    "express-session": "^1.17.3",
    "kombo": "^1.0.4",
    "path-browserify": "^1.0.1",
    "react": "^19.0.0",
    "react-dom": "^19.0.0",
    "recharts": "^2.15.1",
    "rxjs": "^7.8.0",
    "sanitize-html": "2.14.0",
    "sax": "^1.2.4",
=======
    "express-session": "^1.18.1",
    "kombo": "^1.0.4",
    "path-browserify": "^1.0.1",
    "pino": "~9.6.0",
    "pino-pretty": "~13.0.0",
    "pino-roll": "~3.0.0",
    "react": "^19.0.0",
    "react-dom": "^19.0.0",
    "recharts": "^2.15.1",
    "rxjs": "^7.8.2",
    "sanitize-html": "2.14.0",
    "sax": "^1.4.1",
>>>>>>> 80e07610
    "session-file-store": "^1.5.0",
    "sqlite3": "^5.1.6",
    "stream-browserify": "^3.0.0",
    "styled-components": "^6.1.15",
<<<<<<< HEAD
    "url-join": "^4.0.1",
    "pino": "~9.6.0",
    "pino-roll": "~3.0.0",
    "pino-pretty": "~13.0.0"
=======
    "url-join": "^5.0.0"
>>>>>>> 80e07610
  }
}<|MERGE_RESOLUTION|>--- conflicted
+++ resolved
@@ -5,11 +5,7 @@
   "description": "Word At a Glance",
   "main": "index.js",
   "scripts": {
-<<<<<<< HEAD
-    "test": "TS_NODE_COMPILER_OPTIONS='{\"module\":\"node16\", \"target\":\"es2018\"}' NODE_ENV=test node --loader ts-node/esm node_modules/mocha/bin/mocha.js --require ts-node/register './test/**/*.ts'",
-=======
     "test": "NODE_ENV=test tsx --tsconfig tsconfig.test.json node_modules/mocha/bin/mocha.js './test/**/*.ts'",
->>>>>>> 80e07610
     "start": "launch"
   },
   "author": "",
@@ -21,13 +17,8 @@
   "sideEffects": false,
   "devDependencies": {
     "@swc/cli": "^0.6.0",
-<<<<<<< HEAD
-    "@swc/core": "^1.10.7",
-    "swc-loader": "^0.2.6",
-=======
     "@swc/core": "^1.11.1",
     "@swc/plugin-styled-components": "^7.0.0",
->>>>>>> 80e07610
     "@types/chai": "^4.3.3",
     "@types/mocha": "^9.1.1",
     "@types/sinon": "^10.0.13",
@@ -46,11 +37,7 @@
     "source-map-loader": "^4.0.1",
     "swc-loader": "^0.2.6",
     "terser-webpack-plugin": "^5.3.6",
-<<<<<<< HEAD
-    "ts-node": "^10.9.2",
-=======
     "tsx": "^4.19.3",
->>>>>>> 80e07610
     "typescript": "^5.7.3",
     "typescript-json-schema": "^0.54.0",
     "webpack": "^5.98.0",
@@ -68,27 +55,12 @@
     "@types/sqlite3": "^3.1.8",
     "@types/styled-components": "^5.1.34",
     "ajv": "^8.17.1",
-<<<<<<< HEAD
-    "axios": "^1.3.4",
-=======
     "axios": "^1.7.9",
->>>>>>> 80e07610
     "buffer": "^6.0.3",
     "cnc-tskit": "^1.8.2",
     "cookie-parser": "^1.4.6",
     "d3": "^7.8.2",
     "express": "^4.18.2",
-<<<<<<< HEAD
-    "express-session": "^1.17.3",
-    "kombo": "^1.0.4",
-    "path-browserify": "^1.0.1",
-    "react": "^19.0.0",
-    "react-dom": "^19.0.0",
-    "recharts": "^2.15.1",
-    "rxjs": "^7.8.0",
-    "sanitize-html": "2.14.0",
-    "sax": "^1.2.4",
-=======
     "express-session": "^1.18.1",
     "kombo": "^1.0.4",
     "path-browserify": "^1.0.1",
@@ -101,18 +73,10 @@
     "rxjs": "^7.8.2",
     "sanitize-html": "2.14.0",
     "sax": "^1.4.1",
->>>>>>> 80e07610
     "session-file-store": "^1.5.0",
     "sqlite3": "^5.1.6",
     "stream-browserify": "^3.0.0",
     "styled-components": "^6.1.15",
-<<<<<<< HEAD
-    "url-join": "^4.0.1",
-    "pino": "~9.6.0",
-    "pino-roll": "~3.0.0",
-    "pino-pretty": "~13.0.0"
-=======
     "url-join": "^5.0.0"
->>>>>>> 80e07610
   }
 }