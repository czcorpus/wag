--- conflicted
+++ resolved
@@ -47,7 +47,6 @@
     "create:custom-tile": "tsx ./scripts/create-tile.ts $1",
     "create:tile-conf": "tsx ./scripts/create-tile-conf.ts $1",
     "devel-server": "node node_modules/webpack/bin/webpack.js serve --config webpack.dev.js",
-<<<<<<< HEAD
     "server": [
       "SERVER_CONF=${SERVER_CONF:-./conf/server.json}",
       "node dist-server/service.js"
@@ -55,10 +54,6 @@
     "test": "npm test",
     "code:format": "npx prettier . --write",
     "code:add-hooks": "npx simple-git-hooks"
-=======
-    "server": "SERVER_CONF=${SERVER_CONF:-./conf/server.json} node dist-server/service.js",
-    "test": "npm test"
->>>>>>> ea1d0484
   },
   "settings": {
     "tiles": [
