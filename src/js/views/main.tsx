--- conflicted
+++ resolved
@@ -705,7 +705,6 @@
                                 : ''
                         }
                     >
-<<<<<<< HEAD
                         {shouldShowHamburger ?
                             <S.HamburgerButton
                                 className="cnc-button cnc-button-primary"
@@ -724,20 +723,6 @@
                             </S.HamburgerButton> :
                             null
                         }
-=======
-                        <S.HamburgerButton
-                            type="button"
-                            onClick={handleToggleMobileMenu}
-                        >
-                            <span className="hamburger-icon">{'\u2630'}</span>
-                            {
-                                List.find(
-                                    (v) => v.type === state.queryType,
-                                    state.queryTypesMenuItems
-                                ).label
-                            }
-                        </S.HamburgerButton>
->>>>>>> f10d4e93
                         <QueryTypeSelector
                             onChange={handleQueryTypeChange}
                             qeryTypes={state.queryTypesMenuItems}
