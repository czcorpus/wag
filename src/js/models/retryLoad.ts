--- conflicted
+++ resolved
@@ -92,11 +92,7 @@
                 Dict.forEach(
                     (model, ident) => {
                         if (!blockedGroup.some(x => x.toFixed() === ident)) {
-<<<<<<< HEAD
-                            model.model.waitForAction({}, (action, syncData) => {
-=======
                             model.model.waitForActionWithTimeout(5000, {}, (action, syncData) => {
->>>>>>> 80e07610
                                 if (action.name === Actions.WakeSuspendedTiles.name) {
                                     return true;
                                 }
