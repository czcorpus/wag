/*
 * Copyright 2025 Tomas Machalek <tomas.machalek@gmail.com>
 * Copyright 2025 Institute of the Czech National Corpus,
 *                Faculty of Arts, Charles University
 *
 * Licensed under the Apache License, Version 2.0 (the "License");
 * you may not use this file except in compliance with the License.
 * You may obtain a copy of the License at
 *
 *     http://www.apache.org/licenses/LICENSE-2.0
 *
 * Unless required by applicable law or agreed to in writing, software
 * distributed under the License is distributed on an "AS IS" BASIS,
 * WITHOUT WARRANTIES OR CONDITIONS OF ANY KIND, either express or implied.
 * See the License for the specific language governing permissions and
 * limitations under the License.
 */

import { EMPTY, map, Observable, of as rxOf, tap } from 'rxjs';

import { QueryMatch } from '../../../../query/index.js';
import { ResourceApi, SourceDetails } from '../../../../types.js';
import { IAppServices } from '../../../../appServices.js';
import { ConcData, ConcResponse, ViewMode } from './common.js';
<<<<<<< HEAD
import { Backlink } from '../../../../page/tile.js';
import { Dict, HTTP, List, pipe, tuple } from 'cnc-tskit';
=======
import { Backlink, BacklinkConf } from '../../../../page/tile.js';
import { Dict, HTTP, List, pipe } from 'cnc-tskit';
>>>>>>> 443ce573
import urlJoin from 'url-join';
import { mkLemmaMatchQuery } from '../common.js';


export interface ConcApiArgs {
    corpusName:string;
    q:string;
    queryIdx:number;
    maxRows:number;
    rowsOffset:number;
    contextWidth:number;
    contextStruct:string;
}

// ------------------------------

/**
 * @todo
 */
export class MQueryConcApi implements ResourceApi<Array<ConcApiArgs>, [ConcResponse, number]> {

    private readonly apiUrl:string;

    private readonly usesDataStream:boolean;

    private readonly appServices:IAppServices;

    private readonly backlinkConf:BacklinkConf;

    constructor(apiUrl:string, usesDataStream:boolean, appServices:IAppServices, backlinkConf:BacklinkConf) {
        this.apiUrl = apiUrl;
        this.usesDataStream = usesDataStream;
        this.appServices = appServices;
        this.backlinkConf = backlinkConf;
    }

    getSourceDescription(tileId:number, multicastRequest:boolean, lang:string, corpname:string):Observable<SourceDetails> {
        return rxOf({
            tileId,
            title: '',
            description: '',
            author: ''
        })
    }

    getBacklink(queryId:number):Backlink|null {
        if (this.backlinkConf && this.backlinkConf.url) {
            return {
                queryId,
                label: this.backlinkConf.label || 'KonText',
            };
        }
        return null;
    }

    mkMatchQuery(lvar:QueryMatch, generator:[string, string]):string {
        return '';
    }

    /**
     * Note: the first item will be set as an initial one
     */
    getSupportedViewModes():Array<ViewMode> {
        return [ViewMode.KWIC, ViewMode.SENT];
    }

    private prepareArgs(queryArgs:ConcApiArgs):string {
        return pipe(
            {
                q: queryArgs.q,
                maxRows: queryArgs.maxRows,
                rowsOffset: queryArgs.rowsOffset,
                contextWidth: queryArgs.contextWidth,
                contextStruct: queryArgs.contextStruct || undefined
            },
            Dict.toEntries(),
            List.map(([v0, v1]) => `${v0}=${encodeURIComponent(v1)}`)
        ).join('&')
    }

    call(tileId:number, multicastRequest:boolean, args:Array<ConcApiArgs>):Observable<[ConcResponse, number]> {
        // TODO cmp search support
        const singleSrchArgs = args[0];
        if (this.usesDataStream) {
            return this.appServices.dataStreaming().registerTileRequest<ConcResponse>(
                multicastRequest,
                {
                    tileId,
                    method: HTTP.Method.GET,
                    url: args ?
                        urlJoin(this.apiUrl, 'concordance', singleSrchArgs.corpusName) + `?${this.prepareArgs(singleSrchArgs)}` :
                        '',
                    body: {},
                    contentType: 'application/json',
                }
            ).pipe(
                map(
                    resp => tuple(resp, 0) // TODO upgrade once we support cmp
                )
            )

        } else {
            return EMPTY
        }
    }

    requestBacklink(args:ConcApiArgs):URL {
        const url = new URL(urlJoin(this.backlinkConf.url, 'create_view'));
        url.searchParams.set('corpname', args.corpusName);
        url.searchParams.set('q', `q${args.q}`);
        return url;
    }
}<|MERGE_RESOLUTION|>--- conflicted
+++ resolved
@@ -22,13 +22,8 @@
 import { ResourceApi, SourceDetails } from '../../../../types.js';
 import { IAppServices } from '../../../../appServices.js';
 import { ConcData, ConcResponse, ViewMode } from './common.js';
-<<<<<<< HEAD
-import { Backlink } from '../../../../page/tile.js';
+import { Backlink, BacklinkConf } from '../../../../page/tile.js';
 import { Dict, HTTP, List, pipe, tuple } from 'cnc-tskit';
-=======
-import { Backlink, BacklinkConf } from '../../../../page/tile.js';
-import { Dict, HTTP, List, pipe } from 'cnc-tskit';
->>>>>>> 443ce573
 import urlJoin from 'url-join';
 import { mkLemmaMatchQuery } from '../common.js';
 
