/*
 * Copyright 2018 Tomas Machalek <tomas.machalek@gmail.com>
 * Copyright 2018 Institute of the Czech National Corpus,
 *                Faculty of Arts, Charles University
 *
 * Licensed under the Apache License, Version 2.0 (the "License");
 * you may not use this file except in compliance with the License.
 * You may obtain a copy of the License at
 *
 *     http://www.apache.org/licenses/LICENSE-2.0
 *
 * Unless required by applicable law or agreed to in writing, software
 * distributed under the License is distributed on an "AS IS" BASIS,
 * WITHOUT WARRANTIES OR CONDITIONS OF ANY KIND, either express or implied.
 * See the License for the specific language governing permissions and
 * limitations under the License.
 */

import { AnyInterface, LocalizedConfMsg, IAsyncKeyValueStore } from '../types';
import { QueryType, RecognizedQueries } from '../query';
import { IActionDispatcher, ViewUtils, StatelessModel } from 'kombo';
import { GlobalComponents } from '../views/common';
import { Theme } from './theme';
import { IAppServices } from '../appServices';
<<<<<<< HEAD
import { HTTP, tuple } from 'cnc-tskit';
=======
import { HTTP } from 'cnc-tskit';
import { MainPosAttrValues } from '../conf';
>>>>>>> 091b1e55


export interface Backlink {
    url?:string;
    label?:LocalizedConfMsg;
    method?:HTTP.Method;
    subcname?:string; // in case a special subc. is needed for backlink
    isAppUrl?:boolean; // sets backlink as simple link
}

export interface BacklinkWithArgs<T> {
    url:string;
    label:LocalizedConfMsg;
    method:HTTP.Method;
    args:AnyInterface<T>;
}

export function createAppBacklink(backlink:Backlink):BacklinkWithArgs<{}> {
    return backlink ? {
        url: backlink.url || '--UNDEFINED BACKLINK--',
        label: backlink.label || '--UNDEFINED LABEL--',
        method: backlink.method || HTTP.Method.GET,
        args: {}
    } : null
}

/**
 * A configuration for a tile
 * provided by hosting page
 */
export interface TileConf {

    /**
     * An identifier as defined by tiles configuration interface
     */
    tileType:string;

    /**
     * An address providing a raw text or an HTML which will be
     * used as a help for the tile. Please make sure only trusted
     * sources are used here as the HTML is injected "as is" to
     * the page.
     */
    helpURL?:LocalizedConfMsg;

    /**
     * An optional link to an application the specific tile
     * represents (more or less). It is expected that the
     * tile logic is able to pass proper arguments to the
     * page.
     */
    backlink?:Backlink;

    /**
     * Normally, any tile configured in the "tiles" section
     * will be active no matter whether it is also in the
     * "layouts" section. This allows e.g. a hidden concordance
     * tile to ask for a concordance used by multiple visible
     * tiles (e.g. colloc, freqs.). To be able to keep possibly
     * usable items in the "tiles" configuration file it is
     * possible to disable them. I.e. in case a tile is disabled
     * it cannot be put in the layout without Wdglance complying
     * about invalid configuration.
     *
     */
    isDisabled?:boolean;

    waitForTimeoutSecs?:number;

    /**
     * A label used in the header of the tile
     */
    label?:LocalizedConfMsg;

    /**
     * If needed, a specific address for a resource information can be defined.
     * (e.g. you still want to use KonText as a corpus information provider
     * for a non-KonText service).
     */
    srcInfoURL?:string;

    /**
     * Defines tile max height using a css value (e.g. '10em', '130px').
     * If other tiles in the row enforce more height, the value is ignored
     * (but a possible scrollbar is still applied if needed).
     */
    maxTileHeight?:string;

    /**
     * Defines tiles which can be used as sources of subqueries
     */
    compatibleSubqProviders?:Array<string>;
}

/**
 * An extended version of the basic tile configuration
 * directly accessing a single (sub)corpus (typically via KonText API).
 */
export interface CorpSrchTileConf extends TileConf {

    corpname:string;

    subcname?:string|Array<string>;

    subcDesc?:LocalizedConfMsg;
}

/**
 * Tile properties extracted from
 * configuration/tile object/etc.
 * and passed to a respective React
 * component when rendering tile
 * containers.
 */
export interface TileFrameProps {

    tileId:number;

    tileName:string; // a name used in the config to identify the instance

    Component:TileComponent;

    SourceInfoComponent:SourceInfoComponent;

    label:string;

    supportsTweakMode:boolean;

    supportsCurrQuery:boolean;

    reasonTileDisabled?:string;

    supportsHelpView:boolean;

    supportsAltView:boolean;

    helpURL?:string;

    renderSize:[number, number];

    /**
     * standard mode width in CSS grid fr units
     */
    widthFract:number;

    supportsReloadOnError:boolean;

    maxTileHeight:string;

    issueReportingUrl:string;

    altViewIcon:[string, string];
}

/**
 * This type specifies required tile component properties
 * core components expected them to have.
 */
export interface CoreTileComponentProps {
    tileId:number;
    tileName:string;
    renderSize:[number, number];
    isMobile:boolean;
    widthFract:number;
    supportsReloadOnError:boolean;
    issueReportingUrl:string;
}

/**
 * A general tile component.
 */
export type TileComponent = React.ComponentClass<CoreTileComponentProps>|React.FC<CoreTileComponentProps>;

export type SourceInfoComponent = React.ComponentClass<{data:{}}>|React.FC<{}>

/**
 * ITileProvider specifes an object which encapsulates an implementation
 * of a tile as required by wdglance initialization process. Based on
 * values returned by these methods, wdglance will prepare all the properties
 * for React components and states for models.
 */
export interface ITileProvider {

    /**
     * Return localized tile label.
     */
    getLabel():string;

    /**
     * Return numeric identifier (automatically
     * generated from string identifiers defined in
     * the configuration and passed to the tile via
     * factory method args).
     */
    getIdent():number;

    /**
     * Get tile view (there must be always a single root view)
     */
    getView():TileComponent;

    getSourceInfoComponent():SourceInfoComponent|null;

    /**
     */
    supportsQueryType(qt:QueryType, domain1:string, domain2?:string):boolean;

    // TODO ??
    disable():void;

    /**
     * Get defined width in number of horizontal
     * cells. This is determined by the configuration
     * and applies even if the tiles are in mobile
     * mode (i.e. in mobile mode where all the tiles are
     * 1 cell wide you can still get num > 1).
     */
    getWidthFract():number;

    supportsTweakMode():boolean;

    supportsAltView():boolean;

    /**
     * Register tile reloading model for cases when
     * a tile fails to respond to a query properly.
     *
     * In case the tile does not support (or does not
     * want to support) reloading, the method should
     * do nothing and return false. Tiles supporting
     * reloading which actually register themselves
     * must return true. Othewise, WaG won't be able
     * to recognize wich tiles to trigger.
     */
    registerReloadModel(model:ITileReloader):boolean;

    /**
     * Return a list of tiles this tile depends on
     */
    getBlockingTiles():Array<number>;

    supportsMultiWordQueries():boolean;

    getIssueReportingUrl():string|null;

    getAltViewIcon():[string, string];
}

/**
 * Each tile module must provide this factory
 * to allow wdglance create proper instance
 * of a respective tile.
 */
export interface TileFactoryArgs<T> {

    tileId:number;

    dispatcher:IActionDispatcher;

    ut:ViewUtils<GlobalComponents>;

    theme:Theme,

    appServices:IAppServices;

    queryMatches:RecognizedQueries;

    domain1?:string;

    domain2?:string;

    queryType:QueryType;

    /**
     * Tiles we need to wait for
     */
    waitForTiles?:Array<number>;

    waitForTilesTimeoutSecs:number;

    /**
     * Tiles we want data from (via sub-query).
     * This may or may not intersect with waitForTiles -
     * the application ensures that the tile waits for
     * both 'waitForTiles' and 'subqSourceTiles'.
     */
    subqSourceTiles?:Array<number>;

    widthFract:number;

    isBusy:boolean;

    conf:T;

    cache:IAsyncKeyValueStore;

    mainPosAttr:MainPosAttrValues;
}

/**
 * TileFactory should take care of creating a TileProvider instance (= main tile object)
 * plus it should handle runtime assertions.
 */
export interface TileFactory<T> {

    /**
     * The sanityCheck method provides runtime assertions.
     * Detected errors should not be thrown but rather returned.
     * In case an empty array is returned, WaG assumes the tile
     * is ready to run.
     */
    sanityCheck(args:TileFactoryArgs<T>):Array<Error>;

    /**
     * Create a new tile instance
     */
    create(args:TileFactoryArgs<T>):ITileProvider;
}


export const DEFAULT_ALT_VIEW_ICON = tuple('alt-view.svg', 'alt-view_s.svg');


/**
 * ITileReloader represents a model which is able
 * to register a tile model and trigger a reload action
 * in case the tile fails to load data.
 */
export interface ITileReloader {
    registerModel(tile:ITileProvider, model:StatelessModel<{}>):void;
}<|MERGE_RESOLUTION|>--- conflicted
+++ resolved
@@ -22,12 +22,8 @@
 import { GlobalComponents } from '../views/common';
 import { Theme } from './theme';
 import { IAppServices } from '../appServices';
-<<<<<<< HEAD
 import { HTTP, tuple } from 'cnc-tskit';
-=======
-import { HTTP } from 'cnc-tskit';
 import { MainPosAttrValues } from '../conf';
->>>>>>> 091b1e55
 
 
 export interface Backlink {
