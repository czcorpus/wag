--- conflicted
+++ resolved
@@ -16,25 +16,20 @@
  * limitations under the License.
  */
 import { SEDispatcher, StatelessModel, IActionDispatcher } from 'kombo';
-import { Observable, of as rxOf } from 'rxjs';
-import { concatMap, map, mergeMap, reduce, tap } from 'rxjs/operators';
+import { Observable } from 'rxjs';
+import { map, reduce, tap } from 'rxjs/operators';
 import { Dict, Maths, pipe, List, tuple } from 'cnc-tskit';
 
 import { IAppServices } from '../../../appServices.js';
 import { Actions as GlobalActions } from '../../../models/actions.js';
 import { DataItemWithWCI, SubchartID, DataLoadedPayload } from './common.js';
 import { Actions } from './common.js';
-<<<<<<< HEAD
-import { findCurrQueryMatch, QueryMatch, RecognizedQueries } from '../../../query/index.js';
+import { findCurrQueryMatch, RecognizedQueries, testIsDictMatch } from '../../../query/index.js';
 import { Backlink } from '../../../page/tile.js';
-=======
-import { findCurrQueryMatch, QueryMatch, RecognizedQueries, testIsDictMatch } from '../../../query/index.js';
-import { Backlink, BacklinkWithArgs, createAppBacklink } from '../../../page/tile.js';
->>>>>>> 241e5b9d
 import { MainPosAttrValues } from '../../../conf/index.js';
 import { MQueryTimeDistribStreamApi, TimeDistribResponse } from '../../../api/vendor/mquery/timeDistrib.js';
 import { callWithExtraVal } from '../../../api/util.js';
-import { mkLemmaMatchQuery, mkWordMatchQuery } from '../../../api/vendor/mquery/common.js';
+import { mkLemmaMatchQuery } from '../../../api/vendor/mquery/common.js';
 
 
 export enum FreqFilterQuantity {
