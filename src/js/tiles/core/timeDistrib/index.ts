--- conflicted
+++ resolved
@@ -59,13 +59,8 @@
     private readonly label:string;
 
     constructor({
-<<<<<<< HEAD
-        dispatcher, tileId, ut, theme, appServices, widthFract, queryMatches, domain1, conf,
-        isBusy, mainPosAttr, useDataStream, queryType
-=======
         dispatcher, tileId, ut, theme, appServices, widthFract, queryMatches, conf,
         isBusy, mainPosAttr, useDataStream
->>>>>>> ee231349
     }:TileFactoryArgs<TimeDistTileConf>) {
 
         this.dispatcher = dispatcher;
@@ -131,13 +126,8 @@
         return this.label;
     }
 
-<<<<<<< HEAD
-    supportsQueryType(qt:QueryType, domain1:string, domain2?:string):boolean {
-        return qt === QueryType.SINGLE_QUERY || qt === QueryType.CMP_QUERY || qt === QueryType.TRANSLAT_QUERY;
-=======
     supportsQueryType(qt:QueryType, translatLang?:string):boolean {
         return qt === QueryType.SINGLE_QUERY || qt === QueryType.TRANSLAT_QUERY;
->>>>>>> ee231349
     }
 
     disable():void {
