--- conflicted
+++ resolved
@@ -90,7 +90,7 @@
 
     class TweakControls extends React.Component<{
         tileId:number;
-        displayFreq:boolean;
+        useAbsFreq:boolean;
         displayObserved:boolean;
         wordCmp:string;
 
@@ -119,8 +119,8 @@
         }
 
         private handleDisplayFreqChange(e:React.ChangeEvent<HTMLInputElement>) {
-            dispatcher.dispatch<typeof Actions.ChangeDisplayFreq>({
-                name: Actions.ChangeDisplayFreq.name,
+            dispatcher.dispatch<typeof Actions.ChangeUseAbsFreq>({
+                name: Actions.ChangeUseAbsFreq.name,
                 payload: {
                     tileId: this.props.tileId,
                     value: e.target.checked
@@ -171,13 +171,13 @@
             return (
                 <form>
                     <label>
-                        {ut.translate('timeDistrib__display_freq')}:{'\u00a0'}
-                        <input ref={this.ref} type="checkbox" checked={this.props.displayFreq} onChange={this.handleDisplayFreqChange} />
+                        {ut.translate('timeDistrib__display_abs_freq')}:{'\u00a0'}
+                        <input ref={this.ref} type="checkbox" checked={this.props.useAbsFreq} onChange={this.handleDisplayFreqChange} />
                     </label>
                     <br/>
                     <label>
                         {ut.translate('timeDistrib__display_mean_value')}:{'\u00a0'}
-                        <input ref={this.ref} type="checkbox" checked={this.props.displayObserved} onChange={this.handleDisplayObservedChange} disabled={this.props.displayFreq} />
+                        <input ref={this.ref} type="checkbox" checked={this.props.displayObserved} onChange={this.handleDisplayObservedChange} disabled={this.props.useAbsFreq} />
                     </label>
                     <br/>
                     <label>
@@ -328,56 +328,21 @@
                         <Tooltip isAnimationActive={false}
                                 formatter={tooltipFormatter}
                                 content={globComponents.AlignedRechartsTooltip} />
-<<<<<<< HEAD
-                        <Area type="linear"
-                                dataKey="ipmInterval1"
-                                name={ut.translate('timeDistrib__estimated_interval_for_{word}', {word: this.props.word})}
-                                stroke={this.props.loadingStatus === LoadingStatus.BUSY_LOADING_MAIN ? theme.unfinishedChartColor : theme.lineConfidenceAreaColor1}
-                                fill={this.props.loadingStatus === LoadingStatus.BUSY_LOADING_MAIN ? theme.unfinishedChartColorLight : theme.lineConfidenceAreaColor1}
-                                strokeWidth={1}
-                                isAnimationActive={false}
-                                connectNulls={true} />
-                        {this.props.displayObserved ?
-                            <Area type="linear"
-                                dataKey="ipm1"
-                                stroke={this.props.loadingStatus === LoadingStatus.BUSY_LOADING_MAIN ? theme.unfinishedChartColor : theme.lineChartColor1}
-                                fill='none'
-                                strokeWidth={3}
-                                isAnimationActive={false}
-                                connectNulls={true} /> : null}
-                        <Area type="linear"
-                                dataKey="ipmInterval2"
-                                name={this.props.wordCmp ? ut.translate('timeDistrib__estimated_interval_for_{word}', {word: this.props.wordCmp}): undefined}
-                                stroke={this.props.loadingStatus === LoadingStatus.BUSY_LOADING_CMP ? theme.unfinishedChartColor : theme.lineConfidenceAreaColor2}
-                                fill={this.props.loadingStatus === LoadingStatus.BUSY_LOADING_CMP ? theme.unfinishedChartColorLight : theme.lineConfidenceAreaColor2}
-                                strokeWidth={1}
-                                isAnimationActive={false}
-                                connectNulls={true} />
-                        {this.props.displayObserved ?
-                            <Area type="linear"
-                                dataKey="ipm2"
-                                stroke={this.props.loadingStatus === LoadingStatus.BUSY_LOADING_CMP ? theme.unfinishedChartColor : theme.lineChartColor1}
-                                fill='none'
-                                strokeWidth={3}
-                                isAnimationActive={false}
-                                connectNulls={true} /> : null}
-=======
->>>>>>> 49cb362f
                         {
                             this.props.displayFreq ?
                             <>
                                 <Area type="linear"
                                         dataKey="freq1"
                                         name={this.props.wordCmp ? ut.translate('timeDistrib__number_of_occurrences_for_{word}', {word: this.props.word}) : ut.translate('timeDistrib__number_of_occurrences')}
-                                        stroke={this.props.loadingStatus === LoadingStatus.BUSY_LOADING_MAIN ? theme.unfinishedChartColor : theme.categoryColor(0)}
+                                        stroke={this.props.loadingStatus === LoadingStatus.BUSY_LOADING_MAIN ? theme.unfinishedChartColor : theme.lineConfidenceAreaColor1}
                                         fill='none'
-                                        strokeWidth={2}
+                                        strokeWidth={3}
                                         isAnimationActive={false}
                                         connectNulls={true} />
                                 <Area type="linear"
                                         dataKey="freq2"
                                         name={this.props.wordCmp ? ut.translate('timeDistrib__number_of_occurrences_for_{word}', {word: this.props.wordCmp}) : undefined}
-                                        stroke={this.props.loadingStatus === LoadingStatus.BUSY_LOADING_MAIN ? theme.unfinishedChartColor : theme.categoryColor(1)}
+                                        stroke={this.props.loadingStatus === LoadingStatus.BUSY_LOADING_MAIN ? theme.unfinishedChartColor : theme.lineConfidenceAreaColor2}
                                         fill='none'
                                         strokeWidth={2}
                                         isAnimationActive={false}
@@ -388,15 +353,15 @@
                                 <Area type="linear"
                                         dataKey="ipmInterval1"
                                         name={this.props.wordCmp ? ut.translate('timeDistrib__estimated_interval_for_{word}', {word: this.props.word}) : ut.translate('timeDistrib__estimated_interval')}
-                                        stroke={this.props.loadingStatus === LoadingStatus.BUSY_LOADING_MAIN ? theme.unfinishedChartColor : theme.categoryColor(0)}
-                                        fill={this.props.loadingStatus === LoadingStatus.BUSY_LOADING_MAIN ? theme.unfinishedChartColorLight : theme.categoryColor(0)}
+                                        stroke={this.props.loadingStatus === LoadingStatus.BUSY_LOADING_MAIN ? theme.unfinishedChartColor : theme.lineConfidenceAreaColor1}
+                                        fill={this.props.loadingStatus === LoadingStatus.BUSY_LOADING_MAIN ? theme.unfinishedChartColorLight : theme.lineConfidenceAreaColor1}
                                         strokeWidth={1}
                                         isAnimationActive={false}
                                         connectNulls={true} />
                                 {this.props.displayObserved ?
                                     <Area type="linear"
                                         dataKey="ipm1"
-                                        stroke={this.props.loadingStatus === LoadingStatus.BUSY_LOADING_MAIN ? theme.unfinishedChartColor : theme.categoryColor(0)}
+                                        stroke={this.props.loadingStatus === LoadingStatus.BUSY_LOADING_MAIN ? theme.unfinishedChartColor : theme.lineChartColor1}
                                         fill='none'
                                         strokeWidth={2}
                                         isAnimationActive={false}
@@ -404,15 +369,15 @@
                                 <Area type="linear"
                                         dataKey="ipmInterval2"
                                         name={this.props.wordCmp ? ut.translate('timeDistrib__estimated_interval_for_{word}', {word: this.props.wordCmp}): undefined}
-                                        stroke={this.props.loadingStatus === LoadingStatus.BUSY_LOADING_CMP ? theme.unfinishedChartColor : theme.categoryColor(1)}
-                                        fill={this.props.loadingStatus === LoadingStatus.BUSY_LOADING_CMP ? theme.unfinishedChartColorLight : theme.categoryColor(1)}
+                                        stroke={this.props.loadingStatus === LoadingStatus.BUSY_LOADING_CMP ? theme.unfinishedChartColor : theme.lineConfidenceAreaColor2}
+                                        fill={this.props.loadingStatus === LoadingStatus.BUSY_LOADING_CMP ? theme.unfinishedChartColorLight : theme.lineConfidenceAreaColor2}
                                         strokeWidth={1}
                                         isAnimationActive={false}
                                         connectNulls={true} />
                                 {this.props.displayObserved ?
                                     <Area type="linear"
                                         dataKey="ipm2"
-                                        stroke={this.props.loadingStatus === LoadingStatus.BUSY_LOADING_CMP ? theme.unfinishedChartColor : theme.categoryColor(1)}
+                                        stroke={this.props.loadingStatus === LoadingStatus.BUSY_LOADING_CMP ? theme.unfinishedChartColor : theme.lineChartColor2}
                                         fill='none'
                                         strokeWidth={2}
                                         isAnimationActive={false}
@@ -457,7 +422,7 @@
                     {props.isTweakMode ?
                         <div className="tweak-box">
                             <TweakControls displayObserved={props.displayObserved}
-                                            displayFreq={props.displayFreq}
+                                            useAbsFreq={props.useAbsFreq}
                                             wordCmp={props.wordCmpInput}
                                             tileId={props.tileId} />
                         </div> :
@@ -473,7 +438,7 @@
                             size={[props.renderSize[0], 300]}
                             loadingStatus={props.loadingStatus}
                             word={props.wordMainLabel}
-                            displayFreq={props.displayFreq}
+                            displayFreq={props.useAbsFreq}
                             displayObserved={props.displayObserved}
                             wordCmp={props.wordCmp}
                             isSmallWidth={props.isMobile || props.widthFract < 2}
