/*
 * Copyright 2019 Tomas Machalek <tomas.machalek@gmail.com>
 * Copyright 2019 Institute of the Czech National Corpus,
 *                Faculty of Arts, Charles University
 *
 * Licensed under the Apache License, Version 2.0 (the "License");
 * you may not use this file except in compliance with the License.
 * You may obtain a copy of the License at
 *
 *     http://www.apache.org/licenses/LICENSE-2.0
 *
 * Unless required by applicable law or agreed to in writing, software
 * distributed under the License is distributed on an "AS IS" BASIS,
 * WITHOUT WARRANTIES OR CONDITIONS OF ANY KIND, either express or implied.
 * See the License for the specific language governing permissions and
 * limitations under the License.
 */
import { SEDispatcher, StatelessModel, IActionQueue } from 'kombo';
import { Observable, of as rxOf } from 'rxjs';
import { concatMap, tap, reduce } from 'rxjs/operators';
import { List, HTTP, pipe, tuple } from 'cnc-tskit';

import { IAppServices } from '../../../appServices.js';
import { SystemMessageType } from '../../../types.js';
import { Actions as GlobalActions } from '../../../models/actions.js';
import { Actions, CollocModelState, ctxToRange, KonTextCollArgs } from './common.js';
<<<<<<< HEAD
import { Backlink } from '../../../page/tile.js';
import { QueryMatch, QueryType } from '../../../query/index.js';
=======
import { Backlink, BacklinkWithArgs, createAppBacklink } from '../../../page/tile.js';
import { QueryMatch, QueryType, testIsDictMatch } from '../../../query/index.js';
>>>>>>> 241e5b9d
import { callWithExtraVal } from '../../../api/util.js';
import { MQueryCollAPI, MQueryCollArgs } from '../../../tiles/core/colloc/api.js';
import { mkLemmaMatchQuery } from '../../../api/vendor/mquery/common.js';


export interface CollocModelArgs {
    dispatcher:IActionQueue;
    tileId:number;
    appServices:IAppServices;
    service:MQueryCollAPI;
    initState:CollocModelState;
    waitForTile:number;
    waitForTilesTimeoutSecs:number;
    queryType:QueryType;
}


type FreqRequestArgs = [number, QueryMatch];


export class CollocModel extends StatelessModel<CollocModelState> {


    private readonly collApi:MQueryCollAPI;

    private readonly appServices:IAppServices;

    private readonly tileId:number;

    private readonly queryType:QueryType;

    private readonly measureMap = {
        't': 'T-score',
        'm': 'MI',
        '3': 'MI3',
        'l': 'log likelihood',
        's': 'min. sensitivity',
        'd': 'logDice',
        'p': 'MI.log_f',
        'r': 'relative freq.'
    };

    constructor({
        dispatcher, tileId, appServices, service, initState, queryType}:CollocModelArgs) {
        super(dispatcher, initState);
        this.tileId = tileId;
        this.appServices = appServices;
        this.collApi = service;
        this.queryType = queryType;

        this.addActionHandler(
            GlobalActions.SubqItemHighlighted,
            (state, action) => {
                state.selectedText = action.payload.text;
            }
        );
        this.addActionHandler(
            GlobalActions.SubqItemDehighlighted.name,
            (state, action) => {
                state.selectedText = null;
            }
        );
        this.addActionSubtypeHandler(
            GlobalActions.EnableTileTweakMode,
            action => action.payload.ident === this.tileId,
            (state, action) => {
                state.isTweakMode = true;
            }
        );
        this.addActionSubtypeHandler(
            GlobalActions.DisableTileTweakMode,
            action => action.payload.ident === this.tileId,
            (state, action) => {
                state.isTweakMode = false;
            }
        );
        this.addActionSubtypeHandler(
            GlobalActions.EnableAltViewMode,
            action => action.payload.ident === this.tileId,
            (state, action) => {
                state.isAltViewMode = true;
            }
        );
        this.addActionSubtypeHandler(
            GlobalActions.DisableAltViewMode,
            action => action.payload.ident === this.tileId,
            (state, action) => {
                state.isAltViewMode = false;
            }
        );
        this.addActionHandler(
            GlobalActions.RequestQueryResponse,
            (state, action) => {
                state.isBusy = true;
                state.error = null;
            },
            (state, action, seDispatch) => {
                this.reloadAllData(
                    state,
                    rxOf(...List.map((qm, i) => tuple(i, qm),  state.queryMatches)),
                    true,
                    seDispatch
                );
            }
        );


        this.addActionSubtypeHandler(
            Actions.TileDataLoaded,
            action => action.payload.tileId === this.tileId,
            (state, action) => {
                state.isBusy = false;
                if (action.error) {
                    console.error(action.error);
                    state.error = this.appServices.normalizeHttpApiError(action.error);
                }
            }
        );

        this.addActionSubtypeHandler(
            Actions.PartialTileDataLoaded,
            (action) => action.payload.tileId === this.tileId,
            (state, action) => {
                state.data[action.payload.queryId] = action.payload.data;
                state.heading = pipe(
                    [{label: 'Abs', ident: ''}],
                    List.concat(
                        pipe(
                            action.payload.heading,
                            List.map(
                                (v, i) => this.measureMap[v.ident] ?
                                    {label: this.measureMap[v.ident], ident: v.ident} :
                                    null
                            ),
                            List.filter(v => v !== null)
                        )
                    )
                );
                state.backlinks.push(this.collApi.getBacklink(action.payload.queryId));
            }
        );

        this.addActionSubtypeHandler(
            Actions.SetSrchContextType,
            action => action.payload.tileId === this.tileId,
            (state, action) => {
                state.isBusy = true;
                state.srchRangeType = action.payload.ctxType;
                state.backlinks = [];
            },
            (state, action, seDispatch) => {
                this.reloadAllData(
                    state,
                    rxOf(...List.map((qm, i) => tuple(i, qm), state.queryMatches)),
                    false,
                    seDispatch
                );
            }
        );
        this.addActionSubtypeHandler(
            GlobalActions.GetSourceInfo,
            action => action.payload.tileId === this.tileId,
            (state, action) => {},
            (state, action, seDispatch) => {
                this.collApi.getSourceDescription(this.tileId, false, this.appServices.getISO639UILang(), state.corpname)
                .subscribe({
                    next: (data) => {
                        seDispatch({
                            name: GlobalActions.GetSourceInfoDone.name,
                            payload: {
                                data: data
                            }
                        });
                    },
                    error: (err) => {
                        console.error(err);
                        seDispatch({
                            name: GlobalActions.GetSourceInfoDone.name,
                            error: err

                        });
                    }
                });
            }
        );
    }

    private stateToArgs(state:CollocModelState, queryMatch:QueryMatch):MQueryCollArgs|null {
        if (testIsDictMatch(queryMatch)) {
            const [cfromw, ctow] = ctxToRange(state.srchRangeType, state.srchRange);
            return {
                corpusId: state.corpname,
                q: mkLemmaMatchQuery(queryMatch, state.posQueryGenerator),
                subcorpus: '', // TODO
                measure: this.measureMap[state.appliedMetrics[0]],
                srchLeft: Math.abs(cfromw),
                srchRight:  Math.abs(ctow),
                srchAttr: state.tokenAttr,
                minCollFreq: state.minAbsFreq, // TODO what about global vs local freq.?
                maxItems: state.citemsperpage
            }
        }
        return null;
    }

    private reloadAllData(
        state:CollocModelState,
        reqArgs:Observable<FreqRequestArgs>,
        multicastRequest:boolean,
        seDispatch:SEDispatcher,
    ):void {
        this.loadCollocations(state, reqArgs, multicastRequest, seDispatch).subscribe({
            next: (isEmpty) => {
                seDispatch<typeof Actions.TileDataLoaded>({
                    name: Actions.TileDataLoaded.name,
                    payload: {
                        tileId: this.tileId,
                        isEmpty
                    }
                })
            },
            error: (err) => {
                this.appServices.showMessage(SystemMessageType.ERROR, err);
                seDispatch<typeof Actions.TileDataLoaded>({
                    name: Actions.TileDataLoaded.name,
                    payload: {
                        tileId: this.tileId,
                        isEmpty: true
                    },
                    error: err
                });
            }
        });
    }

    private loadCollocations(
        state:CollocModelState,
        freqReqs:Observable<FreqRequestArgs>,
        multicastRequest:boolean,
        seDispatch:SEDispatcher
):Observable<boolean> {
        return freqReqs.pipe(
            tap(
                v => {
                    console.log('we have coll conf: ', v)
                }
            ),
            concatMap(([queryId, queryMatch]) => {
                return callWithExtraVal(
                    this.collApi,
                    this.tileId,
                    multicastRequest,
                    this.stateToArgs(state, queryMatch),
                    {queryId: queryId}
                )
            }),
            tap(
                ([data, args]) => {
                    seDispatch<typeof Actions.PartialTileDataLoaded>({
                        name: Actions.PartialTileDataLoaded.name,
                        payload: {
                            tileId: this.tileId,
                            heading: data.collHeadings,
                            data: data.data,
                            concId: data.concId,
                            queryId: args.queryId,
                            subqueries: data.data.map(v => ({
                                value: {
                                    value: v.str,
                                    context: ctxToRange(state.srchRangeType, state.srchRange)
                                },
                                interactionId: v.interactionId
                            })),
                            domain1: null,
                            domain2: null
                        }
                    });
                }
            ),
            reduce(
                (acc, [resp,]) => acc && resp.data.length === 0,
                true // is empty
            )
        );
    }
}<|MERGE_RESOLUTION|>--- conflicted
+++ resolved
@@ -18,19 +18,13 @@
 import { SEDispatcher, StatelessModel, IActionQueue } from 'kombo';
 import { Observable, of as rxOf } from 'rxjs';
 import { concatMap, tap, reduce } from 'rxjs/operators';
-import { List, HTTP, pipe, tuple } from 'cnc-tskit';
+import { List, pipe, tuple } from 'cnc-tskit';
 
 import { IAppServices } from '../../../appServices.js';
 import { SystemMessageType } from '../../../types.js';
 import { Actions as GlobalActions } from '../../../models/actions.js';
-import { Actions, CollocModelState, ctxToRange, KonTextCollArgs } from './common.js';
-<<<<<<< HEAD
-import { Backlink } from '../../../page/tile.js';
-import { QueryMatch, QueryType } from '../../../query/index.js';
-=======
-import { Backlink, BacklinkWithArgs, createAppBacklink } from '../../../page/tile.js';
+import { Actions, CollocModelState, ctxToRange } from './common.js';
 import { QueryMatch, QueryType, testIsDictMatch } from '../../../query/index.js';
->>>>>>> 241e5b9d
 import { callWithExtraVal } from '../../../api/util.js';
 import { MQueryCollAPI, MQueryCollArgs } from '../../../tiles/core/colloc/api.js';
 import { mkLemmaMatchQuery } from '../../../api/vendor/mquery/common.js';
@@ -295,7 +289,6 @@
                             tileId: this.tileId,
                             heading: data.collHeadings,
                             data: data.data,
-                            concId: data.concId,
                             queryId: args.queryId,
                             subqueries: data.data.map(v => ({
                                 value: {
