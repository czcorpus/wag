/*
 * Copyright 2025 Martin Zimandl <martin.zimandl@gmail.com>
 * Copyright 2025 Institute of the Czech National Corpus,
 *                Faculty of Arts, Charles University
 *
 * Licensed under the Apache License, Version 2.0 (the "License");
 * you may not use this file except in compliance with the License.
 * You may obtain a copy of the License at
 *
 *     http://www.apache.org/licenses/LICENSE-2.0
 *
 * Unless required by applicable law or agreed to in writing, software
 * distributed under the License is distributed on an "AS IS" BASIS,
 * WITHOUT WARRANTIES OR CONDITIONS OF ANY KIND, either express or implied.
 * See the License for the specific language governing permissions and
 * limitations under the License.
 */
import { catchError, concatMap, map, Observable } from "rxjs";
import { RequestArgs } from "../common.js";
import { ajax$ } from "../../../../page/ajax.js";
import urlJoin from "url-join";
import { mkLemmaMatchQuery } from "../../../../api/vendor/mquery/common.js";
import { QueryMatch } from "../../../../query/index.js";
import { Backlink, BacklinkConf } from "../../../../page/tile.js";
import { IApiServices } from "../../../../appServices.js";
import { CorpusInfoAPI } from "../../../../api/vendor/mquery/corpusInfo.js";



export class WordFormsBacklinkAPI {

    protected readonly apiURL:string;
<<<<<<< HEAD
    
=======

>>>>>>> 10746bcd
    protected readonly apiServices:IApiServices;

    protected readonly srcInfoService:CorpusInfoAPI;

    protected readonly backlinkConf:BacklinkConf;

    protected readonly posQueryGenerator:[string, string];

    constructor(apiURL:string, apiServices:IApiServices, posQueryGenerator:[string, string], backlinkConf:BacklinkConf) {
        this.apiURL = apiURL;
        this.apiServices = apiServices;
        this.srcInfoService = new CorpusInfoAPI(apiURL, apiServices);
        this.backlinkConf = backlinkConf;
        this.posQueryGenerator = posQueryGenerator;
    }

    requestBacklink(args:RequestArgs, queryMatch:QueryMatch):Observable<URL> {
        const concArgs = {
            corpname: args.corpName,
            q: `q${mkLemmaMatchQuery(queryMatch, this.posQueryGenerator)}`,
            format: 'json',
        };
        return ajax$<{conc_persistence_op_id:string}>(
            'GET',
            urlJoin(this.backlinkConf.url, 'create_view'),
            concArgs,
            {
                headers: this.apiServices.getApiHeaders(this.apiURL),
                withCredentials: true,
            }
        ).pipe(
            concatMap(resp => {
                const url = new URL(urlJoin(this.backlinkConf.url, 'freqs'));
                url.searchParams.set('corpname', args.corpName);
                url.searchParams.set('q', `~${resp.conc_persistence_op_id}`);
                url.searchParams.set('fcrit', 'word/ie 0~0>0');
                url.searchParams.set('freq_type', 'tokens');
                url.searchParams.set('freq_sort', 'freq');
                
                // Validate the constructed URL
                return ajax$(
                    'GET',
                    url.toString(),
                    null,
                    {
                        headers: this.apiServices.getApiHeaders(this.apiURL),
                        withCredentials: true,
                    }
                ).pipe(
                    catchError(err => {
                        if (err.status === 401) {
                            throw new Error('global__kontext_login_required')
                        }
                        throw err;
                    }),
                    map(() => url)
                );
            })
        );
    }

    getBacklink(queryId:number, subqueryId?:number):Backlink|null {
        if (this.backlinkConf) {
            return {
                queryId,
                subqueryId,
                label: this.backlinkConf.label || 'KonText',
                async: true,
            };
        }
        return null;
    }
}<|MERGE_RESOLUTION|>--- conflicted
+++ resolved
@@ -30,11 +30,7 @@
 export class WordFormsBacklinkAPI {
 
     protected readonly apiURL:string;
-<<<<<<< HEAD
-    
-=======
 
->>>>>>> 10746bcd
     protected readonly apiServices:IApiServices;
 
     protected readonly srcInfoService:CorpusInfoAPI;
