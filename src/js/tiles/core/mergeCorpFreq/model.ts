--- conflicted
+++ resolved
@@ -50,17 +50,6 @@
 
 type LoadedConcProps = [number, ModelSourceArgs, string];
 
-<<<<<<< HEAD
-const sourceToAPIArgs = (src:ModelSourceArgs, concId:string):SingleCritQueryArgs => ({
-    corpname: src.corpname,
-    q: `~${concId}`,
-    fcrit: src.fcrit,
-    flimit: src.flimit,
-    freq_sort: src.freqSort,
-    fpage: src.fpage,
-    ftt_include_empty: src.fttIncludeEmpty ? 1 : 0,
-    format: 'json'
-});
 
 export interface MergeCorpFreqModelArgs {
     dispatcher:IActionQueue;
@@ -73,8 +62,6 @@
     initState:MergeCorpFreqModelState;
 }
 
-=======
->>>>>>> b180bf79
 export class MergeCorpFreqModel extends StatelessModel<MergeCorpFreqModelState, {[key:string]:number}> {
 
     private readonly appServices:IAppServices;
@@ -262,7 +249,6 @@
 
     private loadFreqs(conc$:Observable<[number, ModelSourceArgs, string]>, dispatch:SEDispatcher):void {
         conc$.pipe(
-            timeout(this.waitForTilesTimeoutSecs * 1000),
             flatMap(([queryId, sourceArgs, concId]) => {
                 const auxArgs:SourceQueryProps = {
                     sourceArgs: sourceArgs,
